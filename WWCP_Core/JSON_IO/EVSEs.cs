﻿/*
 * Copyright (c) 2014-2017 GraphDefined GmbH <achim.friedland@graphdefined.com>
 * This file is part of WWCP Net <https://github.com/OpenChargingCloud/WWCP_Net>
 *
 * Licensed under the Affero GPL license, Version 3.0 (the "License");
 * you may not use this file except in compliance with the License.
 * You may obtain a copy of the License at
 *
 *     http://www.gnu.org/licenses/agpl.html
 *
 * Unless required by applicable law or agreed to in writing, software
 * distributed under the License is distributed on an "AS IS" BASIS,
 * WITHOUT WARRANTIES OR CONDITIONS OF ANY KIND, either express or implied.
 * See the License for the specific language governing permissions and
 * limitations under the License.
 */

#region Usings

using System;
using System.Linq;
using System.Collections.Generic;

using Newtonsoft.Json.Linq;

using org.GraphDefined.Vanaheimr.Illias;
using org.GraphDefined.Vanaheimr.Hermod;
using org.GraphDefined.Vanaheimr.Aegir;

#endregion

namespace org.GraphDefined.WWCP.Net.IO.JSON
{

    /// <summary>
    /// WWCP JSON I/O.
    /// </summary>
    public static partial class JSON_IO
    {

        #region ToJSON(this EVSE,                      Embedded = false, ...)

        /// <summary>
        /// Return a JSON representation of the given EVSE.
        /// </summary>
        /// <param name="EVSE">An EVSE.</param>
        /// <param name="Embedded">Whether this data is embedded into another data structure, e.g. into a charging station.</param>
        public static JObject ToJSON(this EVSE  EVSE,
                                     Boolean    Embedded                         = false,
                                     InfoStatus ExpandRoamingNetworkId           = InfoStatus.ShowIdOnly,
                                     InfoStatus ExpandChargingStationOperatorId  = InfoStatus.ShowIdOnly,
                                     InfoStatus ExpandChargingPoolId             = InfoStatus.ShowIdOnly,
                                     InfoStatus ExpandChargingStationId          = InfoStatus.ShowIdOnly,
                                     InfoStatus ExpandBrandIds                   = InfoStatus.ShowIdOnly,
                                     InfoStatus ExpandDataLicenses               = InfoStatus.ShowIdOnly)

            => EVSE == null
                   ? null

                   : JSONObject.Create(

<<<<<<< HEAD
                return EVSE == null
                    ? null

                    : JSONObject.Create(

                          EVSE.Id.ToJSON("@id"),

                          Embedded
                              ? null
                              : new JProperty("@context", "https://open.charging.cloud/contexts/wwcp+json/EVSE"),

                          EVSE.Description.IsNeitherNullNorEmpty()
                              ? EVSE.Description.ToJSON("description")
                              : null,

                          EVSE.Brand != null
                              ? ExpandBrandIds.Switch(
                                    () => new JProperty("brandId",  EVSE.Brand.Id.ToString()),
                                    () => new JProperty("brand",    EVSE.Brand.   ToJSON()))
                              : null,

                          (!Embedded || EVSE.DataSource != EVSE.ChargingStation.DataSource)
                              ? EVSE.DataSource.ToJSON("dataSource")
                              : null,

                          (!Embedded || EVSE.DataLicenses != EVSE.ChargingStation.DataLicenses)
                              ? ExpandDataLicenses.Switch(
                                    () => new JProperty("dataLicenseIds",  new JArray(EVSE.DataLicenses.SafeSelect(license => license.Id.ToString()))),
                                    () => new JProperty("dataLicenses",    EVSE.DataLicenses.ToJSON()))
                              : null,

                          #region Embedded means it is served as a substructure, e.g. of a charging station

                          Embedded
                              ? null
                              : ExpandRoamingNetworkId.Switch(
                                    () => new JProperty("roamingNetworkId",           EVSE.RoamingNetwork.Id. ToString()),
                                    () => new JProperty("roamingNetwork",             EVSE.RoamingNetwork.    ToJSON(Embedded:                          true,
                                                                                                                     ExpandChargingStationOperatorIds:  InfoStatus.Hidden,
                                                                                                                     ExpandChargingPoolIds:             InfoStatus.Hidden,
                                                                                                                     ExpandChargingStationIds:          InfoStatus.Hidden,
                                                                                                                     ExpandEVSEIds:                     InfoStatus.Hidden,
                                                                                                                     ExpandBrandIds:                    InfoStatus.Hidden,
                                                                                                                     ExpandDataLicenses:                InfoStatus.Hidden))),

                          Embedded
                              ? null
                              : ExpandChargingStationOperatorId.Switch(
                                    () => new JProperty("chargingStationOperatorId",  EVSE.Operator.Id.       ToString()),
                                    () => new JProperty("chargingStationOperator",    EVSE.Operator.          ToJSON(Embedded:                          true,
                                                                                                                     ExpandRoamingNetworkId:            InfoStatus.Hidden,
                                                                                                                     ExpandChargingPoolIds:             InfoStatus.Hidden,
                                                                                                                     ExpandChargingStationIds:          InfoStatus.Hidden,
                                                                                                                     ExpandEVSEIds:                     InfoStatus.Hidden,
                                                                                                                     ExpandBrandIds:                    InfoStatus.Hidden,
                                                                                                                     ExpandDataLicenses:                InfoStatus.Hidden))),

                          Embedded
                              ? null
                              : ExpandChargingPoolId.Switch(
                                    () => new JProperty("chargingPoolId",             EVSE.ChargingPool.Id.   ToString()),
                                    () => new JProperty("chargingPool",               EVSE.ChargingPool.      ToJSON(Embedded:                          true,
                                                                                                                     ExpandRoamingNetworkId:            InfoStatus.Hidden,
                                                                                                                     ExpandChargingStationOperatorId:   InfoStatus.Hidden,
                                                                                                                     ExpandChargingStationIds:          InfoStatus.Hidden,
                                                                                                                     ExpandBrandIds:                    InfoStatus.Hidden,
                                                                                                                     ExpandDataLicenses:                InfoStatus.Hidden))),

                          Embedded
                              ? null
                              : ExpandChargingStationId.Switch(
                                    () => new JProperty("chargingStationId",          EVSE.ChargingStation.Id.ToString()),
                                    () => new JProperty("chargingStation",            EVSE.ChargingStation.   ToJSON(Embedded:                          true,
                                                                                                                     ExpandRoamingNetworkId:            InfoStatus.Hidden,
                                                                                                                     ExpandChargingStationOperatorId:   InfoStatus.Hidden,
                                                                                                                     ExpandChargingPoolId:              InfoStatus.Hidden,
                                                                                                                     ExpandEVSEIds:                     InfoStatus.Hidden,
                                                                                                                     ExpandBrandIds:                    InfoStatus.Hidden,
                                                                                                                     ExpandDataLicenses:                InfoStatus.Hidden))),

                          #endregion

                          !Embedded ? EVSE.ChargingStation.GeoLocation.Value.  ToJSON("geoLocation")         : null,
                          !Embedded ? EVSE.ChargingStation.Address.            ToJSON("address")             : null,
                          !Embedded ? EVSE.ChargingStation.AuthenticationModes.ToJSON("authenticationModes") : null,

                          EVSE.ChargingModes.HasValue && EVSE.ChargingModes.Value != ChargingModes.Unspecified
                              ? new JProperty("chargingModes",  new JArray(EVSE.ChargingModes.Value.ToText()))
                              : null,

                          EVSE.CurrentTypes.HasValue  && EVSE.CurrentTypes.Value  != CurrentTypes.Unspecified
                              ? new JProperty("currentTypes",   new JArray(EVSE.CurrentTypes. Value.ToText()))
                              : null,

                          EVSE.AverageVoltage.HasValue && EVSE.AverageVoltage > 0     ? new JProperty("averageVoltage",  String.Format("{0:0.00}", EVSE.AverageVoltage)) : null,
                          EVSE.MaxCurrent.    HasValue && EVSE.MaxCurrent     > 0     ? new JProperty("maxCurrent",      String.Format("{0:0.00}", EVSE.MaxCurrent))     : null,
                          EVSE.MaxPower.      HasValue && EVSE.MaxPower.     HasValue ? new JProperty("maxPower",        String.Format("{0:0.00}", EVSE.MaxPower))       : null,
                          EVSE.MaxCapacity.   HasValue && EVSE.MaxCapacity.  HasValue ? new JProperty("maxCapacity",     String.Format("{0:0.00}", EVSE.MaxCapacity))    : null,

                          EVSE.SocketOutlets.Count > 0
                             ? new JProperty("socketOutlets",  new JArray(EVSE.SocketOutlets.ToJSON()))
=======
                         EVSE.Id.ToJSON("@id"),

                         Embedded
                             ? new JProperty("@context",  "https://open.charging.cloud/contexts/wwcp+json/EVSE")
>>>>>>> ece450f9
                             : null,

                         EVSE.Description.IsNeitherNullNorEmpty()
                             ? EVSE.Description.ToJSON("description")
                             : null,

                         EVSE.Brand != null
                             ? ExpandBrandIds.Switch(
                                   () => new JProperty("brandId",  EVSE.Brand.Id.ToString()),
                                   () => new JProperty("brand",    EVSE.Brand.   ToJSON()))
                             : null,

                         (!Embedded || EVSE.DataSource != EVSE.ChargingStation.DataSource)
                             ? EVSE.DataSource.ToJSON("dataSource")
                             : null,

                         (!Embedded || EVSE.DataLicenses != EVSE.ChargingStation.DataLicenses)
                             ? ExpandDataLicenses.Switch(
                                   () => new JProperty("dataLicenseIds",  new JArray(EVSE.DataLicenses.SafeSelect(license => license.Id.ToString()))),
                                   () => new JProperty("dataLicenses",    EVSE.DataLicenses.ToJSON()))
                             : null,

                         #region Embedded means it is served as a substructure, e.g. of a charging station

                         Embedded
                             ? null
                             : ExpandRoamingNetworkId.Switch(
                                   () => new JProperty("roamingNetworkId",           EVSE.RoamingNetwork.Id. ToString()),
                                   () => new JProperty("roamingNetwork",             EVSE.RoamingNetwork.    ToJSON(Embedded:                          true,
                                                                                                                    ExpandChargingStationOperatorIds:  InfoStatus.Hidden,
                                                                                                                    ExpandChargingPoolIds:             InfoStatus.Hidden,
                                                                                                                    ExpandChargingStationIds:          InfoStatus.Hidden,
                                                                                                                    ExpandEVSEIds:                     InfoStatus.Hidden,
                                                                                                                    ExpandBrandIds:                    InfoStatus.Hidden,
                                                                                                                    ExpandDataLicenses:                InfoStatus.Hidden))),

                         Embedded
                             ? null
                             : ExpandChargingStationOperatorId.Switch(
                                   () => new JProperty("chargingStationOperatorId",  EVSE.Operator.Id.       ToString()),
                                   () => new JProperty("chargingStationOperator",    EVSE.Operator.          ToJSON(Embedded:                          true,
                                                                                                                    ExpandRoamingNetworkId:            InfoStatus.Hidden,
                                                                                                                    ExpandChargingPoolIds:             InfoStatus.Hidden,
                                                                                                                    ExpandChargingStationIds:          InfoStatus.Hidden,
                                                                                                                    ExpandEVSEIds:                     InfoStatus.Hidden,
                                                                                                                    ExpandBrandIds:                    InfoStatus.Hidden,
                                                                                                                    ExpandDataLicenses:                InfoStatus.Hidden))),

                         Embedded
                             ? null
                             : ExpandChargingPoolId.Switch(
                                   () => new JProperty("chargingPoolId",             EVSE.ChargingPool.Id.   ToString()),
                                   () => new JProperty("chargingPool",               EVSE.ChargingPool.      ToJSON(Embedded:                          true,
                                                                                                                    ExpandRoamingNetworkId:            InfoStatus.Hidden,
                                                                                                                    ExpandChargingStationOperatorId:   InfoStatus.Hidden,
                                                                                                                    ExpandChargingStationIds:          InfoStatus.Hidden,
                                                                                                                    ExpandBrandIds:                    InfoStatus.Hidden,
                                                                                                                    ExpandDataLicenses:                InfoStatus.Hidden))),

                         Embedded
                             ? null
                             : ExpandChargingStationId.Switch(
                                   () => new JProperty("chargingStationId",          EVSE.ChargingStation.Id.ToString()),
                                   () => new JProperty("chargingStation",            EVSE.ChargingStation.   ToJSON(Embedded:                          true,
                                                                                                                    ExpandRoamingNetworkId:            InfoStatus.Hidden,
                                                                                                                    ExpandChargingStationOperatorId:   InfoStatus.Hidden,
                                                                                                                    ExpandChargingPoolId:              InfoStatus.Hidden,
                                                                                                                    ExpandEVSEIds:                     InfoStatus.Hidden,
                                                                                                                    ExpandBrandIds:                    InfoStatus.Hidden,
                                                                                                                    ExpandDataLicenses:                InfoStatus.Hidden))),

                         #endregion

                         !Embedded ? EVSE.ChargingStation.GeoLocation.Value.  ToJSON("geoLocation")         : null,
                         !Embedded ? EVSE.ChargingStation.Address.            ToJSON("address")             : null,
                         !Embedded ? EVSE.ChargingStation.AuthenticationModes.ToJSON("authenticationModes") : null,

                         EVSE.ChargingModes.HasValue && EVSE.ChargingModes.Value != ChargingModes.Unspecified
                             ? new JProperty("chargingModes",  new JArray(EVSE.ChargingModes.Value.ToText()))
                             : null,

                         EVSE.CurrentTypes.HasValue  && EVSE.CurrentTypes.Value  != CurrentTypes.Unspecified
                             ? new JProperty("currentTypes",   new JArray(EVSE.CurrentTypes. Value.ToText()))
                             : null,

                         EVSE.AverageVoltage.HasValue && EVSE.AverageVoltage > 0     ? new JProperty("averageVoltage",  String.Format("{0:0.00}", EVSE.AverageVoltage)) : null,
                         EVSE.MaxCurrent.    HasValue && EVSE.MaxCurrent     > 0     ? new JProperty("maxCurrent",      String.Format("{0:0.00}", EVSE.MaxCurrent))     : null,
                         EVSE.MaxPower.      HasValue && EVSE.MaxPower.     HasValue ? new JProperty("maxPower",        String.Format("{0:0.00}", EVSE.MaxPower))       : null,
                         EVSE.MaxCapacity.   HasValue && EVSE.MaxCapacity.  HasValue ? new JProperty("maxCapacity",     String.Format("{0:0.00}", EVSE.MaxCapacity))    : null,

                         EVSE.SocketOutlets.Count > 0
                            ? new JProperty("socketOutlets",  new JArray(EVSE.SocketOutlets.ToJSON()))
                            : null,

                         EVSE.EnergyMeterId.IsNotNullOrEmpty() ? new JProperty("energyMeterId", EVSE.EnergyMeterId) : null,

                         !Embedded ? EVSE.ChargingStation.OpeningTimes.ToJSON("openingTimes") : null

                     );

        #endregion

        #region ToJSON(this EVSEs, Skip = 0, Take = 0, Embedded = false, ...)

        /// <summary>
        /// Return a JSON representation for the given enumeration of EVSEs.
        /// </summary>
        /// <param name="EVSEs">An enumeration of EVSEs.</param>
        /// <param name="Skip">The optional number of EVSEs to skip.</param>
        /// <param name="Take">The optional number of EVSEs to return.</param>
        /// <param name="Embedded">Whether this data is embedded into another data structure, e.g. into a charging station.</param>
        public static JArray ToJSON(this IEnumerable<EVSE>  EVSEs,
                                    UInt64                  Skip                              = 0,
                                    UInt64                  Take                              = 0,
                                    Boolean                 Embedded                          = false,
                                    InfoStatus              ExpandRoamingNetworkId            = InfoStatus.ShowIdOnly,
                                    InfoStatus              ExpandChargingStationOperatorId   = InfoStatus.ShowIdOnly,
                                    InfoStatus              ExpandChargingPoolId              = InfoStatus.ShowIdOnly,
                                    InfoStatus              ExpandChargingStationId           = InfoStatus.ShowIdOnly,
                                    InfoStatus              ExpandBrandIds                    = InfoStatus.ShowIdOnly,
                                    InfoStatus              ExpandDataLicenses                = InfoStatus.ShowIdOnly)


            => EVSEs == null || !EVSEs.Any()

                   ? null

                   : new JArray(EVSEs.
                                    Where     (evse => evse != null).
                                    OrderBy   (evse => evse.Id).
                                    SkipTakeFilter(Skip, Take).
                                    SafeSelect(evse => evse.ToJSON(Embedded,
                                                                   ExpandRoamingNetworkId,
                                                                   ExpandChargingStationOperatorId,
                                                                   ExpandChargingPoolId,
                                                                   ExpandChargingStationId,
                                                                   ExpandBrandIds,
                                                                   ExpandDataLicenses)));

        #endregion

        #region ToJSON(this EVSEs, JPropertyKey)

        public static JProperty ToJSON(this IEnumerable<EVSE> EVSEs, String JPropertyKey)
        {

            #region Initial checks

            if (JPropertyKey.IsNullOrEmpty())
                throw new ArgumentNullException(nameof(JPropertyKey), "The json property key must not be null or empty!");

            #endregion

            return EVSEs?.Any() == true
                       ? new JProperty(JPropertyKey, EVSEs.ToJSON())
                       : null;

        }

        #endregion


        #region ToJSON(this EVSEAdminStatus,          Skip = 0, Take = 0)

        public static JObject ToJSON(this IEnumerable<EVSEAdminStatus>  EVSEAdminStatus,
                                     UInt64                             Skip  = 0,
                                     UInt64                             Take  = 0)
        {

            #region Initial checks

            if (EVSEAdminStatus == null || !EVSEAdminStatus.Any())
                return new JObject();

            #endregion

            #region Maybe there are duplicate charging station identifications in the enumeration... take the newest one!

            var _FilteredStatus = new Dictionary<EVSE_Id, EVSEAdminStatus>();

            foreach (var status in EVSEAdminStatus)
            {

                if (!_FilteredStatus.ContainsKey(status.Id))
                    _FilteredStatus.Add(status.Id, status);

                else if (_FilteredStatus[status.Id].Status.Timestamp >= status.Status.Timestamp)
                    _FilteredStatus[status.Id] = status;

            }

            #endregion


            return new JObject((Take == 0 ? _FilteredStatus.OrderBy(status => status.Key).Skip(Skip)
                                          : _FilteredStatus.OrderBy(status => status.Key).Skip(Skip).Take(Take)).

                                   Select(kvp => new JProperty(kvp.Key.ToString(),
                                                               new JArray(kvp.Value.Status.Timestamp.ToIso8601(),
                                                                          kvp.Value.Status.Value.    ToString())
                                                              )));

        }

        #endregion

        #region ToJSON(this EVSEAdminStatusSchedules, Skip = 0, Take = 0, HistorySize = 1)

        public static JObject ToJSON(this IEnumerable<EVSEAdminStatusSchedule>  EVSEAdminStatusSchedules,
                                     UInt64                                     Skip         = 0,
                                     UInt64                                     Take         = 0,
                                     UInt64                                     HistorySize  = 1)
        {

            #region Initial checks

            if (EVSEAdminStatusSchedules == null || !EVSEAdminStatusSchedules.Any())
                return new JObject();

            #endregion

            #region Maybe there are duplicate charging station identifications in the enumeration... take the newest one!

            var _FilteredStatus = new Dictionary<EVSE_Id, EVSEAdminStatusSchedule>();

            foreach (var status in EVSEAdminStatusSchedules)
            {

                if (!_FilteredStatus.ContainsKey(status.Id))
                    _FilteredStatus.Add(status.Id, status);

                else if (_FilteredStatus[status.Id].StatusSchedule.Any() &&
                         _FilteredStatus[status.Id].StatusSchedule.First().Timestamp >= status.StatusSchedule.First().Timestamp)
                         _FilteredStatus[status.Id] = status;

            }

            #endregion


            return new JObject((Take == 0 ? _FilteredStatus.OrderBy(status => status.Key).Skip(Skip)
                                          : _FilteredStatus.OrderBy(status => status.Key).Skip(Skip).Take(Take)).

                                   Select(kvp => new JProperty(kvp.Key.ToString(),
                                                               new JObject(
                                                                   kvp.Value.StatusSchedule.

                                                                             // Will filter multiple charging station status having the exact same ISO 8601 timestamp!
                                                                             GroupBy          (tsv   => tsv.  Timestamp.ToIso8601()).
                                                                             Select           (group => group.First()).

                                                                             OrderByDescending(tsv   => tsv.Timestamp).
                                                                             Take             (HistorySize).
                                                                             Select           (tsv   => new JProperty(tsv.Timestamp.ToIso8601(),
                                                                                                                      tsv.Value.    ToString())))

                                                              )));

        }

        #endregion


        #region ToJSON(this EVSEStatus,               Skip = 0, Take = 0)

        public static JObject ToJSON(this IEnumerable<EVSEStatus>  EVSEStatus,
                                     UInt64                        Skip  = 0,
                                     UInt64                        Take  = 0)
        {

            #region Initial checks

            if (EVSEStatus == null || !EVSEStatus.Any())
                return new JObject();

            #endregion

            #region Maybe there are duplicate charging station identifications in the enumeration... take the newest one!

            var _FilteredStatus = new Dictionary<EVSE_Id, EVSEStatus>();

            foreach (var status in EVSEStatus)
            {

                if (!_FilteredStatus.ContainsKey(status.Id))
                    _FilteredStatus.Add(status.Id, status);

                else if (_FilteredStatus[status.Id].Status.Timestamp >= status.Status.Timestamp)
                    _FilteredStatus[status.Id] = status;

            }

            #endregion


            return new JObject((Take == 0 ? _FilteredStatus.OrderBy(status => status.Key).Skip(Skip)
                                          : _FilteredStatus.OrderBy(status => status.Key).Skip(Skip).Take(Take)).

                                   Select(kvp => new JProperty(kvp.Key.ToString(),
                                                               new JArray(kvp.Value.Status.Timestamp.ToIso8601(),
                                                                          kvp.Value.Status.Value.    ToString())
                                                              )));

        }

        #endregion

        #region ToJSON(this EVSEAdminStatusSchedules, Skip = 0, Take = 0, HistorySize = 1)

        public static JObject ToJSON(this IEnumerable<EVSEStatusSchedule>  EVSEStatusSchedules,
                                     UInt64                                Skip         = 0,
                                     UInt64                                Take         = 0,
                                     UInt64                                HistorySize  = 1)
        {

            #region Initial checks

            if (EVSEStatusSchedules == null || !EVSEStatusSchedules.Any())
                return new JObject();

            #endregion

            #region Maybe there are duplicate charging station identifications in the enumeration... take the newest one!

            var _FilteredStatus = new Dictionary<EVSE_Id, EVSEStatusSchedule>();

            foreach (var status in EVSEStatusSchedules)
            {

                if (!_FilteredStatus.ContainsKey(status.Id))
                    _FilteredStatus.Add(status.Id, status);

                else if (_FilteredStatus[status.Id].StatusSchedule.Any() &&
                         _FilteredStatus[status.Id].StatusSchedule.First().Timestamp >= status.StatusSchedule.First().Timestamp)
                         _FilteredStatus[status.Id] = status;

            }

            #endregion


            return new JObject((Take == 0 ? _FilteredStatus.OrderBy(status => status.Key).Skip(Skip)
                                          : _FilteredStatus.OrderBy(status => status.Key).Skip(Skip).Take(Take)).

                                   Select(kvp => new JProperty(kvp.Key.ToString(),
                                                               new JObject(
                                                                   kvp.Value.StatusSchedule.

                                                                             // Will filter multiple charging station status having the exact same ISO 8601 timestamp!
                                                                             GroupBy          (tsv   => tsv.  Timestamp.ToIso8601()).
                                                                             Select           (group => group.First()).

                                                                             OrderByDescending(tsv   => tsv.Timestamp).
                                                                             Take             (HistorySize).
                                                                             Select           (tsv   => new JProperty(tsv.Timestamp.ToIso8601(),
                                                                                                                      tsv.Value.    ToString())))

                                                              )));

        }

        #endregion


    }

}<|MERGE_RESOLUTION|>--- conflicted
+++ resolved
@@ -59,114 +59,10 @@
 
                    : JSONObject.Create(
 
-<<<<<<< HEAD
-                return EVSE == null
-                    ? null
-
-                    : JSONObject.Create(
-
-                          EVSE.Id.ToJSON("@id"),
-
-                          Embedded
-                              ? null
-                              : new JProperty("@context", "https://open.charging.cloud/contexts/wwcp+json/EVSE"),
-
-                          EVSE.Description.IsNeitherNullNorEmpty()
-                              ? EVSE.Description.ToJSON("description")
-                              : null,
-
-                          EVSE.Brand != null
-                              ? ExpandBrandIds.Switch(
-                                    () => new JProperty("brandId",  EVSE.Brand.Id.ToString()),
-                                    () => new JProperty("brand",    EVSE.Brand.   ToJSON()))
-                              : null,
-
-                          (!Embedded || EVSE.DataSource != EVSE.ChargingStation.DataSource)
-                              ? EVSE.DataSource.ToJSON("dataSource")
-                              : null,
-
-                          (!Embedded || EVSE.DataLicenses != EVSE.ChargingStation.DataLicenses)
-                              ? ExpandDataLicenses.Switch(
-                                    () => new JProperty("dataLicenseIds",  new JArray(EVSE.DataLicenses.SafeSelect(license => license.Id.ToString()))),
-                                    () => new JProperty("dataLicenses",    EVSE.DataLicenses.ToJSON()))
-                              : null,
-
-                          #region Embedded means it is served as a substructure, e.g. of a charging station
-
-                          Embedded
-                              ? null
-                              : ExpandRoamingNetworkId.Switch(
-                                    () => new JProperty("roamingNetworkId",           EVSE.RoamingNetwork.Id. ToString()),
-                                    () => new JProperty("roamingNetwork",             EVSE.RoamingNetwork.    ToJSON(Embedded:                          true,
-                                                                                                                     ExpandChargingStationOperatorIds:  InfoStatus.Hidden,
-                                                                                                                     ExpandChargingPoolIds:             InfoStatus.Hidden,
-                                                                                                                     ExpandChargingStationIds:          InfoStatus.Hidden,
-                                                                                                                     ExpandEVSEIds:                     InfoStatus.Hidden,
-                                                                                                                     ExpandBrandIds:                    InfoStatus.Hidden,
-                                                                                                                     ExpandDataLicenses:                InfoStatus.Hidden))),
-
-                          Embedded
-                              ? null
-                              : ExpandChargingStationOperatorId.Switch(
-                                    () => new JProperty("chargingStationOperatorId",  EVSE.Operator.Id.       ToString()),
-                                    () => new JProperty("chargingStationOperator",    EVSE.Operator.          ToJSON(Embedded:                          true,
-                                                                                                                     ExpandRoamingNetworkId:            InfoStatus.Hidden,
-                                                                                                                     ExpandChargingPoolIds:             InfoStatus.Hidden,
-                                                                                                                     ExpandChargingStationIds:          InfoStatus.Hidden,
-                                                                                                                     ExpandEVSEIds:                     InfoStatus.Hidden,
-                                                                                                                     ExpandBrandIds:                    InfoStatus.Hidden,
-                                                                                                                     ExpandDataLicenses:                InfoStatus.Hidden))),
-
-                          Embedded
-                              ? null
-                              : ExpandChargingPoolId.Switch(
-                                    () => new JProperty("chargingPoolId",             EVSE.ChargingPool.Id.   ToString()),
-                                    () => new JProperty("chargingPool",               EVSE.ChargingPool.      ToJSON(Embedded:                          true,
-                                                                                                                     ExpandRoamingNetworkId:            InfoStatus.Hidden,
-                                                                                                                     ExpandChargingStationOperatorId:   InfoStatus.Hidden,
-                                                                                                                     ExpandChargingStationIds:          InfoStatus.Hidden,
-                                                                                                                     ExpandBrandIds:                    InfoStatus.Hidden,
-                                                                                                                     ExpandDataLicenses:                InfoStatus.Hidden))),
-
-                          Embedded
-                              ? null
-                              : ExpandChargingStationId.Switch(
-                                    () => new JProperty("chargingStationId",          EVSE.ChargingStation.Id.ToString()),
-                                    () => new JProperty("chargingStation",            EVSE.ChargingStation.   ToJSON(Embedded:                          true,
-                                                                                                                     ExpandRoamingNetworkId:            InfoStatus.Hidden,
-                                                                                                                     ExpandChargingStationOperatorId:   InfoStatus.Hidden,
-                                                                                                                     ExpandChargingPoolId:              InfoStatus.Hidden,
-                                                                                                                     ExpandEVSEIds:                     InfoStatus.Hidden,
-                                                                                                                     ExpandBrandIds:                    InfoStatus.Hidden,
-                                                                                                                     ExpandDataLicenses:                InfoStatus.Hidden))),
-
-                          #endregion
-
-                          !Embedded ? EVSE.ChargingStation.GeoLocation.Value.  ToJSON("geoLocation")         : null,
-                          !Embedded ? EVSE.ChargingStation.Address.            ToJSON("address")             : null,
-                          !Embedded ? EVSE.ChargingStation.AuthenticationModes.ToJSON("authenticationModes") : null,
-
-                          EVSE.ChargingModes.HasValue && EVSE.ChargingModes.Value != ChargingModes.Unspecified
-                              ? new JProperty("chargingModes",  new JArray(EVSE.ChargingModes.Value.ToText()))
-                              : null,
-
-                          EVSE.CurrentTypes.HasValue  && EVSE.CurrentTypes.Value  != CurrentTypes.Unspecified
-                              ? new JProperty("currentTypes",   new JArray(EVSE.CurrentTypes. Value.ToText()))
-                              : null,
-
-                          EVSE.AverageVoltage.HasValue && EVSE.AverageVoltage > 0     ? new JProperty("averageVoltage",  String.Format("{0:0.00}", EVSE.AverageVoltage)) : null,
-                          EVSE.MaxCurrent.    HasValue && EVSE.MaxCurrent     > 0     ? new JProperty("maxCurrent",      String.Format("{0:0.00}", EVSE.MaxCurrent))     : null,
-                          EVSE.MaxPower.      HasValue && EVSE.MaxPower.     HasValue ? new JProperty("maxPower",        String.Format("{0:0.00}", EVSE.MaxPower))       : null,
-                          EVSE.MaxCapacity.   HasValue && EVSE.MaxCapacity.  HasValue ? new JProperty("maxCapacity",     String.Format("{0:0.00}", EVSE.MaxCapacity))    : null,
-
-                          EVSE.SocketOutlets.Count > 0
-                             ? new JProperty("socketOutlets",  new JArray(EVSE.SocketOutlets.ToJSON()))
-=======
                          EVSE.Id.ToJSON("@id"),
 
                          Embedded
                              ? new JProperty("@context",  "https://open.charging.cloud/contexts/wwcp+json/EVSE")
->>>>>>> ece450f9
                              : null,
 
                          EVSE.Description.IsNeitherNullNorEmpty()
